--- conflicted
+++ resolved
@@ -8,11 +8,6 @@
 primitives = { package = "polkadot-primitives", path = "../primitives" }
 reed_solomon = { package = "reed-solomon-erasure", git = "https://github.com/paritytech/reed-solomon-erasure" }
 codec = { package = "parity-scale-codec", version = "1.1.0", default-features = false, features = ["derive"] }
-<<<<<<< HEAD
 sp-core = { git = "https://github.com/paritytech/substrate", branch = "ashley-polkadot-wasm" }
 trie = { package = "sp-trie", git = "https://github.com/paritytech/substrate", branch = "ashley-polkadot-wasm" }
-=======
-sp-core = { git = "https://github.com/paritytech/substrate", branch = "ashley-browser-utils" }
-trie = { package = "sp-trie", git = "https://github.com/paritytech/substrate", branch = "ashley-browser-utils" }
->>>>>>> 7805886e
 derive_more = "0.15.0"