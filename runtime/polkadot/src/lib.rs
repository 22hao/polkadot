// Copyright 2017-2020 Parity Technologies (UK) Ltd.
// This file is part of Polkadot.

// Polkadot is free software: you can redistribute it and/or modify
// it under the terms of the GNU General Public License as published by
// the Free Software Foundation, either version 3 of the License, or
// (at your option) any later version.

// Polkadot is distributed in the hope that it will be useful,
// but WITHOUT ANY WARRANTY; without even the implied warranty of
// MERCHANTABILITY or FITNESS FOR A PARTICULAR PURPOSE.  See the
// GNU General Public License for more details.

// You should have received a copy of the GNU General Public License
// along with Polkadot.  If not, see <http://www.gnu.org/licenses/>.

//! The Polkadot runtime. This can be compiled with `#[no_std]`, ready for Wasm.

#![cfg_attr(not(feature = "std"), no_std)]
// `construct_runtime!` does a lot of recursion and requires us to increase the limit to 256.
#![recursion_limit="256"]

use runtime_common::{attestations, claims, parachains, registrar, slots,
	impls::{CurrencyToVoteHandler, TargetedFeeAdjustment, ToAuthor, WeightToFee},
	NegativeImbalance, BlockHashCount, MaximumBlockWeight, AvailableBlockRatio,
	MaximumBlockLength,
};

use rstd::prelude::*;
use sp_core::u32_trait::{_1, _2, _3, _4, _5};
use codec::{Encode, Decode};
use primitives::{
	AccountId, AccountIndex, Balance, BlockNumber, Hash, Nonce, Signature, Moment,
	parachain::{self, ActiveParas, CandidateReceipt}, ValidityError,
};
use sp_runtime::{
	create_runtime_str, generic, impl_opaque_keys,
	ApplyExtrinsicResult, Percent, Permill, Perbill, RuntimeDebug,
	transaction_validity::{TransactionValidity, InvalidTransaction, TransactionValidityError},
	curve::PiecewiseLinear,
	traits::{BlakeTwo256, Block as BlockT, StaticLookup, SignedExtension, OpaqueKeys},
};
use version::RuntimeVersion;
use grandpa::{AuthorityId as GrandpaId, fg_primitives};
#[cfg(any(feature = "std", test))]
use version::NativeVersion;
use sp_core::OpaqueMetadata;
use sp_staking::SessionIndex;
use frame_support::{
	parameter_types, construct_runtime, traits::{SplitTwoWays, Randomness},
	weights::DispatchInfo,
};
use im_online::sr25519::AuthorityId as ImOnlineId;
use authority_discovery_primitives::AuthorityId as AuthorityDiscoveryId;
use system::offchain::TransactionSubmitter;
use pallet_transaction_payment_rpc_runtime_api::RuntimeDispatchInfo;

#[cfg(feature = "std")]
pub use staking::StakerStatus;
#[cfg(any(feature = "std", test))]
pub use sp_runtime::BuildStorage;
pub use timestamp::Call as TimestampCall;
pub use balances::Call as BalancesCall;
pub use attestations::{Call as AttestationsCall, MORE_ATTESTATIONS_IDENTIFIER};
pub use parachains::Call as ParachainsCall;

/// Constant values used within the runtime.
pub mod constants;
use constants::{time::*, currency::*};

// Make the WASM binary available.
#[cfg(feature = "std")]
include!(concat!(env!("OUT_DIR"), "/wasm_binary.rs"));

// Polkadot version identifier;
/// Runtime version (Polkadot).
pub const VERSION: RuntimeVersion = RuntimeVersion {
	spec_name: create_runtime_str!("polkadot"),
	impl_name: create_runtime_str!("parity-polkadot"),
	authoring_version: 2,
	spec_version: 1001,
	impl_version: 0,
	apis: RUNTIME_API_VERSIONS,
};

/// Native version.
#[cfg(any(feature = "std", test))]
pub fn native_version() -> NativeVersion {
	NativeVersion {
		runtime_version: VERSION,
		can_author_with: Default::default(),
	}
}

/// Avoid processing transactions that are anything except staking and claims.
///
/// RELEASE: This is only relevant for the initial PoA run-in period and may be removed
/// from the release runtime.
#[derive(Default, Encode, Decode, Clone, Eq, PartialEq, RuntimeDebug)]
pub struct OnlyStakingAndClaims;
impl SignedExtension for OnlyStakingAndClaims {
	const IDENTIFIER: &'static str = "OnlyStakingAndClaims";
	type AccountId = AccountId;
	type Call = Call;
	type AdditionalSigned = ();
	type Pre = ();
	type DispatchInfo = DispatchInfo;

	fn additional_signed(&self) -> rstd::result::Result<(), TransactionValidityError> { Ok(()) }

	fn validate(&self, _: &Self::AccountId, call: &Self::Call, _: DispatchInfo, _: usize)
		-> TransactionValidity
	{
		match call {
			Call::Slots(_) | Call::Registrar(_)
				=> Err(InvalidTransaction::Custom(ValidityError::NoPermission.into()).into()),
			_ => Ok(Default::default()),
		}
	}
}

parameter_types! {
	pub const Version: RuntimeVersion = VERSION;
}

impl system::Trait for Runtime {
	type Origin = Origin;
	type Call = Call;
	type Index = Nonce;
	type BlockNumber = BlockNumber;
	type Hash = Hash;
	type Hashing = BlakeTwo256;
	type AccountId = AccountId;
	type Lookup = Indices;
	type Header = generic::Header<BlockNumber, BlakeTwo256>;
	type Event = Event;
	type BlockHashCount = BlockHashCount;
	type MaximumBlockWeight = MaximumBlockWeight;
	type MaximumBlockLength = MaximumBlockLength;
	type AvailableBlockRatio = AvailableBlockRatio;
	type Version = Version;
	type ModuleToIndex = ModuleToIndex;
}

parameter_types! {
	pub const EpochDuration: u64 = EPOCH_DURATION_IN_BLOCKS as u64;
	pub const ExpectedBlockTime: Moment = MILLISECS_PER_BLOCK;
}

impl babe::Trait for Runtime {
	type EpochDuration = EpochDuration;
	type ExpectedBlockTime = ExpectedBlockTime;

	// session module is the trigger
	type EpochChangeTrigger = babe::ExternalTrigger;
}

impl indices::Trait for Runtime {
	type IsDeadAccount = Balances;
	type AccountIndex = AccountIndex;
	type ResolveHint = indices::SimpleResolveHint<Self::AccountId, Self::AccountIndex>;
	type Event = Event;
}

parameter_types! {
	pub const ExistentialDeposit: Balance = 100 * CENTS;
	pub const TransferFee: Balance = 1 * CENTS;
	pub const CreationFee: Balance = 1 * CENTS;
}

/// Splits fees 80/20 between treasury and block author.
pub type DealWithFees = SplitTwoWays<
	Balance,
	NegativeImbalance<Runtime>,
	_4, Treasury,   		// 4 parts (80%) goes to the treasury.
	_1, ToAuthor<Runtime>,   	// 1 part (20%) goes to the block author.
>;

impl balances::Trait for Runtime {
	type Balance = Balance;
	type OnFreeBalanceZero = Staking;
	type OnReapAccount = System;
	type OnNewAccount = Indices;
	type Event = Event;
	type DustRemoval = ();
	type TransferPayment = ();
	type ExistentialDeposit = ExistentialDeposit;
	type TransferFee = TransferFee;
	type CreationFee = CreationFee;
}

parameter_types! {
	pub const TransactionBaseFee: Balance = 1 * CENTS;
	pub const TransactionByteFee: Balance = 10 * MILLICENTS;
	// for a sane configuration, this should always be less than `AvailableBlockRatio`.
	pub const TargetBlockFullness: Perbill = Perbill::from_percent(25);
}

impl transaction_payment::Trait for Runtime {
	type Currency = Balances;
	type OnTransactionPayment = DealWithFees;
	type TransactionBaseFee = TransactionBaseFee;
	type TransactionByteFee = TransactionByteFee;
	type WeightToFee = WeightToFee;
	type FeeMultiplierUpdate = TargetedFeeAdjustment<TargetBlockFullness, Self>;
}

parameter_types! {
	pub const MinimumPeriod: u64 = SLOT_DURATION / 2;
}
impl timestamp::Trait for Runtime {
	type Moment = u64;
	type OnTimestampSet = Babe;
	type MinimumPeriod = MinimumPeriod;
}

parameter_types! {
	pub const UncleGenerations: u32 = 0;
}

// TODO: substrate#2986 implement this properly
impl authorship::Trait for Runtime {
	type FindAuthor = session::FindAccountFromAuthorIndex<Self, Babe>;
	type UncleGenerations = UncleGenerations;
	type FilterUncle = ();
	type EventHandler = (Staking, ImOnline);
}

parameter_types! {
	pub const Period: BlockNumber = 10 * MINUTES;
	pub const Offset: BlockNumber = 0;
}

impl_opaque_keys! {
	pub struct SessionKeys {
		pub grandpa: Grandpa,
		pub babe: Babe,
		pub im_online: ImOnline,
		pub parachain_validator: Parachains,
		pub authority_discovery: AuthorityDiscovery,
	}
}

parameter_types! {
	pub const DisabledValidatorsThreshold: Perbill = Perbill::from_percent(17);
}

impl session::Trait for Runtime {
	type SessionManager = Staking;
	type SessionHandler = <SessionKeys as OpaqueKeys>::KeyTypeIdProviders;
	type ShouldEndSession = Babe;
	type Event = Event;
	type Keys = SessionKeys;
	type ValidatorId = AccountId;
	type ValidatorIdOf = staking::StashOf<Self>;
	type DisabledValidatorsThreshold = DisabledValidatorsThreshold;
}

impl session::historical::Trait for Runtime {
	type FullIdentification = staking::Exposure<AccountId, Balance>;
	type FullIdentificationOf = staking::ExposureOf<Runtime>;
}

pallet_staking_reward_curve::build! {
	const REWARD_CURVE: PiecewiseLinear<'static> = curve!(
		min_inflation: 0_025_000,
		max_inflation: 0_100_000,
		ideal_stake: 0_500_000,
		falloff: 0_050_000,
		max_piece_count: 40,
		test_precision: 0_005_000,
	);
}

parameter_types! {
	// Six sessions in an era (24 hours).
	pub const SessionsPerEra: SessionIndex = 6;
	// 28 eras for unbonding (28 days).
	pub const BondingDuration: staking::EraIndex = 28;
	pub const SlashDeferDuration: staking::EraIndex = 28;
	pub const RewardCurve: &'static PiecewiseLinear<'static> = &REWARD_CURVE;
}

impl staking::Trait for Runtime {
	type RewardRemainder = Treasury;
	type CurrencyToVote = CurrencyToVoteHandler<Self>;
	type Event = Event;
	type Currency = Balances;
	type Slash = Treasury;
	type Reward = ();
	type SessionsPerEra = SessionsPerEra;
	type BondingDuration = BondingDuration;
	type SlashDeferDuration = SlashDeferDuration;
	// A super-majority of the council can cancel the slash.
	type SlashCancelOrigin = collective::EnsureProportionAtLeast<_3, _4, AccountId, CouncilCollective>;
	type SessionInterface = Self;
	type Time = Timestamp;
	type RewardCurve = RewardCurve;
}

parameter_types! {
	pub const LaunchPeriod: BlockNumber = 28 * DAYS;
	pub const VotingPeriod: BlockNumber = 28 * DAYS;
	pub const EmergencyVotingPeriod: BlockNumber = 3 * HOURS;
	pub const MinimumDeposit: Balance = 100 * DOLLARS;
	pub const EnactmentPeriod: BlockNumber = 8 * DAYS;
	pub const CooloffPeriod: BlockNumber = 7 * DAYS;
	// One cent: $10,000 / MB
	pub const PreimageByteDeposit: Balance = 1 * CENTS;
}

impl democracy::Trait for Runtime {
	type Proposal = Call;
	type Event = Event;
	type Currency = Balances;
	type EnactmentPeriod = EnactmentPeriod;
	type LaunchPeriod = LaunchPeriod;
	type VotingPeriod = VotingPeriod;
	type EmergencyVotingPeriod = EmergencyVotingPeriod;
	type MinimumDeposit = MinimumDeposit;
	/// A straight majority of the council can decide what their next motion is.
	type ExternalOrigin = collective::EnsureProportionAtLeast<_1, _2, AccountId, CouncilCollective>;
	/// A 60% super-majority can have the next scheduled referendum be a straight majority-carries vote.
	type ExternalMajorityOrigin = collective::EnsureProportionAtLeast<_3, _5, AccountId, CouncilCollective>;
	/// A unanimous council can have the next scheduled referendum be a straight default-carries
	/// (NTB) vote.
	type ExternalDefaultOrigin = collective::EnsureProportionAtLeast<_1, _1, AccountId, CouncilCollective>;
	/// Two thirds of the technical committee can have an ExternalMajority/ExternalDefault vote
	/// be tabled immediately and with a shorter voting/enactment period.
	type FastTrackOrigin = collective::EnsureProportionAtLeast<_2, _3, AccountId, TechnicalCollective>;
	// To cancel a proposal which has been passed, 2/3 of the council must agree to it.
	type CancellationOrigin = collective::EnsureProportionAtLeast<_2, _3, AccountId, CouncilCollective>;
	// Any single technical committee member may veto a coming council proposal, however they can
	// only do it once and it lasts only for the cooloff period.
	type VetoOrigin = collective::EnsureMember<AccountId, TechnicalCollective>;
	type CooloffPeriod = CooloffPeriod;
	type PreimageByteDeposit = PreimageByteDeposit;
	type Slash = Treasury;
}

type CouncilCollective = collective::Instance1;
impl collective::Trait<CouncilCollective> for Runtime {
	type Origin = Origin;
	type Proposal = Call;
	type Event = Event;
}

parameter_types! {
	pub const CandidacyBond: Balance = 100 * DOLLARS;
	pub const VotingBond: Balance = 5 * DOLLARS;
	/// Weekly council elections initially, later monthly.
	pub const TermDuration: BlockNumber = 7 * DAYS;
	/// 13 members initially, to be increased to 23 eventually.
	pub const DesiredMembers: u32 = 13;
	pub const DesiredRunnersUp: u32 = 20;
}

impl elections_phragmen::Trait for Runtime {
	type Event = Event;
	type Currency = Balances;
	type ChangeMembers = Council;
	type CurrencyToVote = CurrencyToVoteHandler<Self>;
	type CandidacyBond = CandidacyBond;
	type VotingBond = VotingBond;
	type TermDuration = TermDuration;
	type DesiredMembers = DesiredMembers;
	type DesiredRunnersUp = DesiredRunnersUp;
	type LoserCandidate = Treasury;
	type BadReport = Treasury;
	type KickedMember = Treasury;
}

type TechnicalCollective = collective::Instance2;
impl collective::Trait<TechnicalCollective> for Runtime {
	type Origin = Origin;
	type Proposal = Call;
	type Event = Event;
}

impl membership::Trait<membership::Instance1> for Runtime {
	type Event = Event;
	type AddOrigin = collective::EnsureProportionMoreThan<_1, _2, AccountId, CouncilCollective>;
	type RemoveOrigin = collective::EnsureProportionMoreThan<_1, _2, AccountId, CouncilCollective>;
	type SwapOrigin = collective::EnsureProportionMoreThan<_1, _2, AccountId, CouncilCollective>;
	type ResetOrigin = collective::EnsureProportionMoreThan<_1, _2, AccountId, CouncilCollective>;
	type MembershipInitialized = TechnicalCommittee;
	type MembershipChanged = TechnicalCommittee;
}

parameter_types! {
	pub const ProposalBond: Permill = Permill::from_percent(5);
	pub const ProposalBondMinimum: Balance = 100 * DOLLARS;
	pub const SpendPeriod: BlockNumber = 24 * DAYS;
	pub const Burn: Permill = Permill::from_percent(1);

	pub const TipCountdown: BlockNumber = 1 * DAYS;
	pub const TipFindersFee: Percent = Percent::from_percent(20);
	pub const TipReportDepositBase: Balance = 1 * DOLLARS;
	pub const TipReportDepositPerByte: Balance = 1 * CENTS;
}

impl treasury::Trait for Runtime {
	type Currency = Balances;
	type ApproveOrigin = collective::EnsureProportionAtLeast<_3, _5, AccountId, CouncilCollective>;
	type RejectOrigin = collective::EnsureProportionMoreThan<_1, _2, AccountId, CouncilCollective>;
	type Event = Event;
	type ProposalRejection = Treasury;
	type ProposalBond = ProposalBond;
	type ProposalBondMinimum = ProposalBondMinimum;
	type SpendPeriod = SpendPeriod;
	type Burn = Burn;
	type Tippers = ElectionsPhragmen;
	type TipCountdown = TipCountdown;
	type TipFindersFee = TipFindersFee;
	type TipReportDepositBase = TipReportDepositBase;
	type TipReportDepositPerByte = TipReportDepositPerByte;
}

impl offences::Trait for Runtime {
	type Event = Event;
	type IdentificationTuple = session::historical::IdentificationTuple<Self>;
	type OnOffenceHandler = Staking;
}

impl authority_discovery::Trait for Runtime {}

type SubmitTransaction = TransactionSubmitter<ImOnlineId, Runtime, UncheckedExtrinsic>;

parameter_types! {
	pub const SessionDuration: BlockNumber = EPOCH_DURATION_IN_BLOCKS as _;
}

impl im_online::Trait for Runtime {
	type AuthorityId = ImOnlineId;
	type Event = Event;
	type Call = Call;
	type SubmitTransaction = SubmitTransaction;
	type ReportUnresponsiveness = Offences;
	type SessionDuration = SessionDuration;
}

impl grandpa::Trait for Runtime {
	type Event = Event;
}

parameter_types! {
	pub const WindowSize: BlockNumber = finality_tracker::DEFAULT_WINDOW_SIZE.into();
	pub const ReportLatency: BlockNumber = finality_tracker::DEFAULT_REPORT_LATENCY.into();
}

impl finality_tracker::Trait for Runtime {
	type OnFinalizationStalled = ();
	type WindowSize = WindowSize;
	type ReportLatency = ReportLatency;
}

parameter_types! {
	pub const AttestationPeriod: BlockNumber = 50;
}

impl attestations::Trait for Runtime {
	type AttestationPeriod = AttestationPeriod;
	type ValidatorIdentities = parachains::ValidatorIdentities<Runtime>;
	type RewardAttestation = Staking;
}

impl parachains::Trait for Runtime {
	type Origin = Origin;
	type Call = Call;
	type ParachainCurrency = Balances;
	type Randomness = RandomnessCollectiveFlip;
	type ActiveParachains = Registrar;
	type Registrar = Registrar;
}

parameter_types! {
	pub const ParathreadDeposit: Balance = 500 * DOLLARS;
	pub const QueueSize: usize = 2;
	pub const MaxRetries: u32 = 3;
}

impl registrar::Trait for Runtime {
	type Event = Event;
	type Origin = Origin;
	type Currency = Balances;
	type ParathreadDeposit = ParathreadDeposit;
	type SwapAux = Slots;
	type QueueSize = QueueSize;
	type MaxRetries = MaxRetries;
}

parameter_types! {
	pub const LeasePeriod: BlockNumber = 100_000;
	pub const EndingPeriod: BlockNumber = 1000;
}

impl slots::Trait for Runtime {
	type Event = Event;
	type Currency = Balances;
	type Parachains = Registrar;
	type LeasePeriod = LeasePeriod;
	type EndingPeriod = EndingPeriod;
	type Randomness = RandomnessCollectiveFlip;
}

parameter_types! {
	pub const Prefix: &'static [u8] = b"Pay DOTs to the Polkadot account:";
}

impl claims::Trait for Runtime {
	type Event = Event;
	type Currency = Balances;
	type Prefix = Prefix;
}

impl sudo::Trait for Runtime {
	type Event = Event;
	type Proposal = Call;
}

construct_runtime! {
	pub enum Runtime where
		Block = Block,
		NodeBlock = primitives::Block,
		UncheckedExtrinsic = UncheckedExtrinsic
	{
		// Basic stuff; balances is uncallable initially.
		System: system::{Module, Call, Storage, Config, Event},
		RandomnessCollectiveFlip: randomness_collective_flip::{Module, Storage},

		// Must be before session.
		Babe: babe::{Module, Call, Storage, Config, Inherent(Timestamp)},

		Timestamp: timestamp::{Module, Call, Storage, Inherent},
		Indices: indices,
		Balances: balances::{Module, Call, Storage, Config<T>, Event<T>},
		TransactionPayment: transaction_payment::{Module, Storage},

		// Consensus support.
		Authorship: authorship::{Module, Call, Storage},
		Staking: staking::{default},
		Offences: offences::{Module, Call, Storage, Event},
		Session: session::{Module, Call, Storage, Event, Config<T>},
		FinalityTracker: finality_tracker::{Module, Call, Inherent},
		Grandpa: grandpa::{Module, Call, Storage, Config, Event},
		ImOnline: im_online::{Module, Call, Storage, Event<T>, ValidateUnsigned, Config<T>},
		AuthorityDiscovery: authority_discovery::{Module, Call, Config},

		// Sudo. Usable initially.
		Sudo: sudo,

		// Governance stuff; uncallable initially.
		Democracy: democracy::{Module, Call, Storage, Config, Event<T>},
		Council: collective::<Instance1>::{Module, Call, Storage, Origin<T>, Event<T>, Config<T>},
		TechnicalCommittee: collective::<Instance2>::{Module, Call, Storage, Origin<T>, Event<T>, Config<T>},
		ElectionsPhragmen: elections_phragmen::{Module, Call, Storage, Event<T>},
		TechnicalMembership: membership::<Instance1>::{Module, Call, Storage, Event<T>, Config<T>},
		Treasury: treasury::{Module, Call, Storage, Event<T>},

		// Claims. Usable initially.
		Claims: claims::{Module, Call, Storage, Event<T>, Config<T>, ValidateUnsigned},

		// Parachains stuff; slots are disabled (no auctions initially). The rest are safe as they
		// have no public dispatchables.
		Parachains: parachains::{Module, Call, Storage, Config, Inherent, Origin},
		Attestations: attestations::{Module, Call, Storage},
		Slots: slots::{Module, Call, Storage, Event<T>},
		Registrar: registrar::{Module, Call, Storage, Event, Config<T>},
	}
}

/// The address format for describing accounts.
pub type Address = <Indices as StaticLookup>::Source;
/// Block header type as expected by this runtime.
pub type Header = generic::Header<BlockNumber, BlakeTwo256>;
/// Block type as expected by this runtime.
pub type Block = generic::Block<Header, UncheckedExtrinsic>;
/// A Block signed with a Justification
pub type SignedBlock = generic::SignedBlock<Block>;
/// BlockId type as expected by this runtime.
pub type BlockId = generic::BlockId<Block>;
/// The SignedExtension to the basic transaction logic.
pub type SignedExtra = (
	// RELEASE: remove this for release build.
	OnlyStakingAndClaims,
	system::CheckVersion<Runtime>,
	system::CheckGenesis<Runtime>,
	system::CheckEra<Runtime>,
	system::CheckNonce<Runtime>,
	system::CheckWeight<Runtime>,
	transaction_payment::ChargeTransactionPayment::<Runtime>,
	registrar::LimitParathreadCommits<Runtime>
);
/// Unchecked extrinsic type as expected by this runtime.
pub type UncheckedExtrinsic = generic::UncheckedExtrinsic<Address, Call, Signature, SignedExtra>;
/// Extrinsic type that has already been checked.
pub type CheckedExtrinsic = generic::CheckedExtrinsic<AccountId, Nonce, Call>;
/// Executive: handles dispatch to the various modules.
pub type Executive = executive::Executive<Runtime, Block, system::ChainContext<Runtime>, Runtime, AllModules>;

sp_api::impl_runtime_apis! {
	impl sp_api::Core<Block> for Runtime {
		fn version() -> RuntimeVersion {
			VERSION
		}

		fn execute_block(block: Block) {
			Executive::execute_block(block)
		}

		fn initialize_block(header: &<Block as BlockT>::Header) {
			Executive::initialize_block(header)
		}
	}

	impl sp_api::Metadata<Block> for Runtime {
		fn metadata() -> OpaqueMetadata {
			Runtime::metadata().into()
		}
	}

	impl block_builder_api::BlockBuilder<Block> for Runtime {
		fn apply_extrinsic(extrinsic: <Block as BlockT>::Extrinsic) -> ApplyExtrinsicResult {
			Executive::apply_extrinsic(extrinsic)
		}

		fn finalize_block() -> <Block as BlockT>::Header {
			Executive::finalize_block()
		}

		fn inherent_extrinsics(data: inherents::InherentData) -> Vec<<Block as BlockT>::Extrinsic> {
			data.create_extrinsics()
		}

		fn check_inherents(
			block: Block,
			data: inherents::InherentData,
		) -> inherents::CheckInherentsResult {
			data.check_extrinsics(&block)
		}

		fn random_seed() -> <Block as BlockT>::Hash {
			RandomnessCollectiveFlip::random_seed()
		}
	}

	impl tx_pool_api::runtime_api::TaggedTransactionQueue<Block> for Runtime {
		fn validate_transaction(tx: <Block as BlockT>::Extrinsic) -> TransactionValidity {
			Executive::validate_transaction(tx)
		}
	}

	impl offchain_primitives::OffchainWorkerApi<Block> for Runtime {
		fn offchain_worker(header: &<Block as BlockT>::Header) {
			Executive::offchain_worker(header)
		}
	}

	impl parachain::ParachainHost<Block> for Runtime {
		fn validators() -> Vec<parachain::ValidatorId> {
			Parachains::authorities()
		}
		fn duty_roster() -> parachain::DutyRoster {
			Parachains::calculate_duty_roster().0
		}
		fn active_parachains() -> Vec<(parachain::Id, Option<(parachain::CollatorId, parachain::Retriable)>)> {
			Registrar::active_paras()
		}
		fn parachain_status(id: parachain::Id) -> Option<parachain::Status> {
			Parachains::parachain_status(&id)
		}
		fn parachain_code(id: parachain::Id) -> Option<Vec<u8>> {
			Parachains::parachain_code(&id)
		}
		fn ingress(to: parachain::Id, since: Option<BlockNumber>)
			-> Option<parachain::StructuredUnroutedIngress>
		{
			Parachains::ingress(to, since).map(parachain::StructuredUnroutedIngress)
		}
		fn get_heads(extrinsics: Vec<<Block as BlockT>::Extrinsic>) -> Option<Vec<CandidateReceipt>> {
			extrinsics
				.into_iter()
				.find_map(|ex| match UncheckedExtrinsic::decode(&mut ex.encode().as_slice()) {
					Ok(ex) => match ex.function {
						Call::Parachains(ParachainsCall::set_heads(heads)) => {
							Some(heads.into_iter().map(|c| c.candidate).collect())
						}
						_ => None,
					}
					Err(_) => None,
				})
		}
	}

	impl fg_primitives::GrandpaApi<Block> for Runtime {
		fn grandpa_authorities() -> Vec<(GrandpaId, u64)> {
			Grandpa::grandpa_authorities()
		}
	}

	impl babe_primitives::BabeApi<Block> for Runtime {
		fn configuration() -> babe_primitives::BabeConfiguration {
			// The choice of `c` parameter (where `1 - c` represents the
			// probability of a slot being empty), is done in accordance to the
			// slot duration and expected target block time, for safely
			// resisting network delays of maximum two seconds.
			// <https://research.web3.foundation/en/latest/polkadot/BABE/Babe/#6-practical-results>
			babe_primitives::BabeConfiguration {
				slot_duration: Babe::slot_duration(),
				epoch_length: EpochDuration::get(),
				c: PRIMARY_PROBABILITY,
				genesis_authorities: Babe::authorities(),
				randomness: Babe::randomness(),
				secondary_slots: true,
			}
		}
	}

	impl authority_discovery_primitives::AuthorityDiscoveryApi<Block> for Runtime {
		fn authorities() -> Vec<AuthorityDiscoveryId> {
			AuthorityDiscovery::authorities()
		}
	}

	impl sp_session::SessionKeys<Block> for Runtime {
		fn generate_session_keys(seed: Option<Vec<u8>>) -> Vec<u8> {
			SessionKeys::generate(seed)
		}

		fn decode_session_keys(
<<<<<<< HEAD
				encoded: Vec<u8>,
=======
			encoded: Vec<u8>,
>>>>>>> 4dcdf5f2
		) -> Option<Vec<(Vec<u8>, sp_core::crypto::KeyTypeId)>> {
			SessionKeys::decode_into_raw_public_keys(&encoded)
		}
	}

	impl system_rpc_runtime_api::AccountNonceApi<Block, AccountId, Nonce> for Runtime {
		fn account_nonce(account: AccountId) -> Nonce {
			System::account_nonce(account)
		}
	}

	impl pallet_transaction_payment_rpc_runtime_api::TransactionPaymentApi<
		Block,
		Balance,
		UncheckedExtrinsic,
	> for Runtime {
		fn query_info(uxt: UncheckedExtrinsic, len: u32) -> RuntimeDispatchInfo<Balance> {
			TransactionPayment::query_info(uxt, len)
		}
	}
}<|MERGE_RESOLUTION|>--- conflicted
+++ resolved
@@ -728,11 +728,7 @@
 		}
 
 		fn decode_session_keys(
-<<<<<<< HEAD
-				encoded: Vec<u8>,
-=======
 			encoded: Vec<u8>,
->>>>>>> 4dcdf5f2
 		) -> Option<Vec<(Vec<u8>, sp_core::crypto::KeyTypeId)>> {
 			SessionKeys::decode_into_raw_public_keys(&encoded)
 		}
