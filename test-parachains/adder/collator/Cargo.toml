--- conflicted
+++ resolved
@@ -9,15 +9,9 @@
 parachain = { package = "polkadot-parachain", path = "../../../parachain" }
 collator = { package = "polkadot-collator", path = "../../../collator" }
 primitives = { package = "polkadot-primitives", path = "../../../primitives" }
-<<<<<<< HEAD
-sp-core = { git = "https://github.com/paritytech/substrate", branch = "ashley-polkadot-wasm" }
-client = { package = "sc-client", git = "https://github.com/paritytech/substrate", branch = "ashley-polkadot-wasm" }
-client-api = { package = "sc-client-api", git = "https://github.com/paritytech/substrate", branch = "ashley-polkadot-wasm" }
-=======
-sp-core = { git = "https://github.com/paritytech/substrate", branch = "polkadot-master" }
-client = { package = "sc-client", git = "https://github.com/paritytech/substrate", branch = "polkadot-master" }
-client-api = { package = "sc-client-api", git = "https://github.com/paritytech/substrate", branch = "polkadot-master" }
->>>>>>> 0a1a8775
+sp-core = { git = "https://github.com/paritytech/substrate", branch = "ashley-polkadot-wasm-diverged" }
+client = { package = "sc-client", git = "https://github.com/paritytech/substrate", branch = "ashley-polkadot-wasm-diverged" }
+client-api = { package = "sc-client-api", git = "https://github.com/paritytech/substrate", branch = "ashley-polkadot-wasm-diverged" }
 parking_lot = "0.9.0"
 ctrlc = { version = "3.1.3", features = ["termination"] }
 futures = "0.3.1"
